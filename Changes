--- conflicted
+++ resolved
@@ -1,34 +1,17 @@
 Revision history for Dancer2-Plugin-REST
 
-<<<<<<< HEAD
-{{$NEXT}}
+0.27 2015-12-29
   - Make changes to the module so that it's compatible with the upcoming
     backward-compatible release. (GH#12, Peter Mottram)
 
-  [ API CHANGES ]
-
-  [ BUG FIXES ]
-
-  [ DOCUMENTATION ]
-
-  [ ENHANCEMENTS ]
-
-  [ NEW FEATURES ]
-
   [ STATISTICS ]
+    - code churn: 4 files changed, 75 insertions(+), 67 deletions(-)
 
 0.26 2015-10-15
   [ BUG FIXES ]
     - Set serializer to 'undef' if no format is provided.  (GH#9, Marco
       Masetti, Emil Nicolaie Perhinschi )
 
-=======
-0.26 2015-10-15
-  [ BUG FIXES ]
-    - Set serializer to 'undef' if no format is provided.  (GH#9, Marco
-      Masetti, Emil Nicolaie Perhinschi )
-
->>>>>>> d9ba5883
   [ STATISTICS ]
     - code churn: 5 files changed, 154 insertions(+), 15 deletions(-)
 
