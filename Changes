--- conflicted
+++ resolved
@@ -1,25 +1,11 @@
 Revision history for Dancer2-Plugin-REST
 
-<<<<<<< HEAD
-{{$NEXT}}
-  [ API CHANGES ]
-
+1.02 2017-07-20
   [ BUG FIXES ]
-  - Updated plugin for newest Dancer2. (GH#14)
-
-  [ DOCUMENTATION ]
-
-  [ ENHANCEMENTS ]
-
-  [ NEW FEATURES ]
-=======
-1.01 2016-08-25
-  - use the HTTP codes from Dancer2::Core::HTTP
-  - add numerical status_XXX helpers.
->>>>>>> 6e238d72
+    - Updated plugin for newest Dancer2. (GH#14)
 
   [ STATISTICS ]
-    - code churn: 7 files changed, 243 insertions(+), 128 deletions(-)
+    - code churn: 8 files changed, 198 insertions(+), 79 deletions(-)
 
 1.01 2016-08-25
   - use the HTTP codes from Dancer2::Core::HTTP
