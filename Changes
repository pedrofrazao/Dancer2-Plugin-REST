--- conflicted
+++ resolved
@@ -1,23 +1,13 @@
 Revision history for Dancer2-Plugin-REST
 
-<<<<<<< HEAD
-{{$NEXT}}
- [API CHANGES]
-
+0.25 2014-11-01
  [BUG FIXES]
- - Change tests to use Pack::Test instead of
-    the deprecated Dancer2::Test. (GH#3, Davs)
-
- [DOCUMENTATION]
-
- [ENHANCEMENTS]
-
- [NEW FEATURES]
+ - Change tests to use Pack::Test instead of the deprecated Dancer2::Test.
+   (GH#3, Davs)
 
  [STATISTICS]
+ - code churn: 4 files changed, 62 insertions(+), 41 deletions(-)
 
-=======
->>>>>>> 0fff7c8c
 0.24 2014-09-01
  [MISC]
  - D2 v1.150000 is out, turn v0.23_00 into general availability release.
