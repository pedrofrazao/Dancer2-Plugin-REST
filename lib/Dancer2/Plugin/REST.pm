package Dancer2::Plugin::REST;
our $AUTHORITY = 'cpan:SUKRIA';
# ABSTRACT: A plugin for writing RESTful apps with Dancer2
<<<<<<< HEAD

use 5.12.0;  # for the sub attributes

=======
$Dancer2::Plugin::REST::VERSION = '1.00';
>>>>>>> babcc57b
use strict;
use warnings;

use Carp;

use Dancer2::Plugin;

use Dancer2::Core::HTTP 0.203000;
use List::Util qw/ pairmap pairgrep /;

# [todo] - add XML support
my $content_types = {
    json => 'application/json',
    yml  => 'text/x-yaml',
};

has '+app' => (
    handles => [qw/
        add_hook
        add_route
        setting
        response
        request
        send_error
        set_response
    /],
);

sub prepare_serializer_for_format :PluginKeyword {
    my $self = shift;

    my $conf        = $self->config;
    my $serializers = (
        ($conf && exists $conf->{serializers})
        ? $conf->{serializers}
        : { 'json' => 'JSON',
            'yml'  => 'YAML',
            'dump' => 'Dumper',
        }
    );

    $self->add_hook( Dancer2::Core::Hook->new(
        name => 'before',
        code => sub {
            my $format = $self->request->params->{'format'};
            $format  ||= $self->request->captures->{'format'} if $self->request->captures;

            return delete $self->response->{serializer}
                unless defined $format;

            my $serializer = $serializers->{$format}
                or return $self->send_error("unsupported format requested: " . $format, 404);

            $self->setting(serializer => $serializer);

            $self->set_response( Dancer2::Core::Response->new(
                %{ $self->response },
                serializer => $self->setting('serializer'),
            ) );

            $self->response->content_type(
                $content_types->{$format} || $self->setting('content_type')
            );
        }
    ) );
};

sub resource :PluginKeyword {
    my ($self, $resource, %triggers) = @_;

    my %actions = (
        update => 'put',
        create => 'post',
        map { $_ => $_ } qw/ get delete /
    );

    croak "resource should be given with triggers"
      unless defined $resource
             and grep { $triggers{$_} } keys %actions;

    while( my( $action, $code ) = each %triggers ) {
            $self->add_route( 
                method => $actions{$action},
                regexp => $_,
                code   => $code,
            ) for map { sprintf $_, '/:id' x ($action ne 'create') }
                        "/${resource}%s.:format", "/${resource}%s";
    }
};

sub send_entity :PluginKeyword {
    my ($self, $entity, $http_code) = @_;

    $self->response->status($http_code || 200);
    $entity;
};

sub _status_helpers {
    return 
                # see https://github.com/PerlDancer/Dancer2/pull/1235
           pairmap { ( $a =~ /\d.*_/ ? (split '_', $a, 2 )[1] : $a ), $b  }
           pairmap  { $a =~ /^\d+$/ ? ( $a => $a ) : ( $a => $b ) }
           pairgrep { $a !~ /[A-Z]/ } 
                    Dancer2::Core::HTTP->all_mappings;
}

plugin_keywords pairmap {
    { # inner scope because of the pairmap closure bug <:-P
        my( $helper_name, $code ) = ( $a, $b );
        $helper_name = "status_${helper_name}";

        $helper_name => sub {
            $_[0]->send_entity(
                ( ( $code >= 400 && ! ref $_[1] ) ? {error => $_[1]} : $_[1] ),
                $code
            );
        };
    }
} _status_helpers();

1;

__END__

=pod

=encoding UTF-8

=head1 NAME

Dancer2::Plugin::REST - A plugin for writing RESTful apps with Dancer2

=head1 VERSION

version 1.00

=head1 DESCRIPTION

This plugin helps you write a RESTful webservice with Dancer2.

=head1 SYNOPSYS

    package MyWebService;

    use Dancer2;
    use Dancer2::Plugin::REST;

    prepare_serializer_for_format;

    get '/user/:id.:format' => sub {
        User->find(params->{id});
    };

    get qr{^/user/(?<id>\d+)\.(?<format>\w+)} => sub {
        User->find(captures->{id});
    };

    # curl http://mywebservice/user/42.json
    { "id": 42, "name": "John Foo", email: "john.foo@example.com"}

    # curl http://mywebservice/user/42.yml
    --
    id: 42
    name: "John Foo"
    email: "john.foo@example.com"

=head1 CONFIGURATION

=head2 serializers

The default format serializer hash which maps a given C<:format> to 
a C<Dancer2::Serializer::*> serializer. Unless overriden in the 
configuration, it defaults to:

    serializers:
      json: JSON
      yml:  YAML
      dump: Dumper

=head1 KEYWORDS

=head2 prepare_serializer_for_format

When this pragma is used, a before filter is set by the plugin to automatically
change the serializer when a format is detected in the URI.

That means that each route you define with a B<:format> param or captures token 
will trigger a serializer definition, if the format is known.

This lets you define all the REST actions you like as regular Dancer2 route
handlers, without explicitly handling the outgoing data format.

Regexp routes will use the file-extension from captures->{'format'} to determine
the serialization format.

=head2 resource

This keyword lets you declare a resource your application will handle.

    resource user =>
        get    => sub { # return user where id = params->{id}   },
        create => sub { # create a new user with params->{user} },
        delete => sub { # delete user where id = params->{id}   },
        update => sub { # update user with params->{user}       };

    # this defines the following routes:
    # GET /user/:id
    # GET /user/:id.:format
    # POST /user
    # POST /user.:format
    # DELETE /user/:id
    # DELETE /user/:id.:format
    # PUT /user/:id
    # PUT /user/:id.:format

=head2 helpers

Helpers are available for all HTTP codes as recognized by L<Dancer2::Core::HTTP>:

    status_100    status_continue
    status_101    status_switching_protocols
    status_102    status_processing

    status_200    status_ok
    status_201    status_created
    status_202    status_accepted
    status_203    status_non_authoritative_information
    status_204    status_no_content
    status_205    status_reset_content
    status_206    status_partial_content
    status_207    status_multi_status
    status_208    status_already_reported

    status_301    status_moved_permanently
    status_302    status_found
    status_303    status_see_other
    status_304    status_not_modified
    status_305    status_use_proxy
    status_306    status_switch_proxy
    status_307    status_temporary_redirect

    status_400    status_bad_request
    status_401    status_unauthorized
    status_402    status_payment_required
    status_403    status_forbidden
    status_404    status_not_found
    status_405    status_method_not_allowed
    status_406    status_not_acceptable
    status_407    status_proxy_authentication_required
    status_408    status_request_timeout
    status_409    status_conflict
    status_410    status_gone
    status_411    status_length_required
    status_412    status_precondition_failed
    status_413    status_request_entity_too_large
    status_414    status_request_uri_too_long
    status_415    status_unsupported_media_type
    status_416    status_requested_range_not_satisfiable
    status_417    status_expectation_failed
    status_418    status_i_m_a_teapot
    status_420    status_enhance_your_calm
    status_422    status_unprocessable_entity
    status_423    status_locked
    status_424    status_failed_dependency
    status_425    status_unordered_collection
    status_426    status_upgrade_required
    status_428    status_precondition_required
    status_429    status_too_many_requests
    status_431    status_request_header_fields_too_large
    status_444    status_no_response
    status_449    status_retry_with
    status_450    status_blocked_by_windows_parental_controls
    status_451    status_redirect
    status_494    status_request_header_too_large
    status_495    status_cert_error
    status_496    status_no_cert
    status_497    status_http_to_https
    status_499    status_client_closed_request

    status_500    status_internal_server_error status_500    status_error
    status_501    status_not_implemented
    status_502    status_bad_gateway
    status_503    status_service_unavailable
    status_504    status_gateway_timeout
    status_505    status_http_version_not_supported
    status_506    status_variant_also_negotiates
    status_507    status_insufficient_storage
    status_508    status_loop_detected
    status_509    status_bandwidth_limit_exceeded
    status_510    status_not_extended
    status_511    status_network_authentication_required
    status_598    status_network_read_timeout_error
    status_599    status_network_connect_timeout_error

All 1xx, 2xx and 3xx status helpers will set the response status to the right value
and serves its argument as the response, serialized.

    status_ok({users => {...}});
    # set status to 200, serves the serialized format of { users => {... } }

    status_200({users => {...}});
    # ditto

    status_created({users => {...}});
    # set status to 201, serves the serialized format of { users => {... } }

For error statuses ( 4xx and 5xx ), there is an additional dash of
syntaxic sugar: if the argument is a simple string, it'll
be converted to C<{ error => $error }>.

    status_not_found({ error => "file $name not found" } );
    # send 404 with serialization of { error => "file blah not found" }

    status_not_found("file $name not found");
    # ditto


=head1 LICENCE

This module is released under the same terms as Perl itself.

=head1 AUTHORS

This module has been written by Alexis Sukrieh C<< <sukria@sukria.net> >> and Franck
Cuny.

=head1 SEE ALSO

L<Dancer2> L<http://en.wikipedia.org/wiki/Representational_State_Transfer>

=head1 AUTHOR

Dancer Core Developers

=head1 COPYRIGHT AND LICENSE

This software is copyright (c) 2010 by Alexis Sukrieh.

This is free software; you can redistribute it and/or modify it under
the same terms as the Perl 5 programming language system itself.

=cut<|MERGE_RESOLUTION|>--- conflicted
+++ resolved
@@ -1,13 +1,9 @@
 package Dancer2::Plugin::REST;
 our $AUTHORITY = 'cpan:SUKRIA';
 # ABSTRACT: A plugin for writing RESTful apps with Dancer2
-<<<<<<< HEAD
-
+$Dancer2::Plugin::REST::VERSION = '1.01';
 use 5.12.0;  # for the sub attributes
 
-=======
-$Dancer2::Plugin::REST::VERSION = '1.00';
->>>>>>> babcc57b
 use strict;
 use warnings;
 
@@ -142,7 +138,7 @@
 
 =head1 VERSION
 
-version 1.00
+version 1.01
 
 =head1 DESCRIPTION
 
@@ -324,7 +320,6 @@
     status_not_found("file $name not found");
     # ditto
 
-
 =head1 LICENCE
 
 This module is released under the same terms as Perl itself.
